--- conflicted
+++ resolved
@@ -8,10 +8,7 @@
 
 # MSVC Windows builds of rustc generate these, which store debugging information
 *.pdb
-<<<<<<< HEAD
-=======
 
->>>>>>> 8760caef
 .env
 ctx.file
 GEMINI.md